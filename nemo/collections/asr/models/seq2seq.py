--- conflicted
+++ resolved
@@ -328,11 +328,6 @@
         self.eval()
         
 
-<<<<<<< HEAD
     def transcribe(self, paths2audio_files: List[str]) -> List[str]:
         return super().transcribe(paths2audio_files, batch_size)
-=======
-    def transcribe(self, paths2audio_files: List[str], batch_size: int = 4) -> List[str]:
-        return super().transcribe(paths2audio_files, batch_size)
-        
->>>>>>> 192edf48
+        